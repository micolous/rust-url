--- conflicted
+++ resolved
@@ -48,23 +48,12 @@
 ///
 /// This process may fail.
 pub fn domain_to_ascii(domain: &str) -> Result<String, uts46::Errors> {
-<<<<<<< HEAD
-    uts46::to_ascii(
-        domain,
-        uts46::Flags {
-            use_std3_ascii_rules: false,
-            transitional_processing: false,
-            verify_dns_length: false,
-        },
-    )
-=======
     let flags = uts46::Flags {
         use_std3_ascii_rules: false,
         transitional_processing: false,
         verify_dns_length: false,
     };
     uts46::Config::from(flags).check_hyphens(false).to_ascii(domain)
->>>>>>> 8975bb98
 }
 
 /// The [domain to Unicode](https://url.spec.whatwg.org/#concept-domain-to-unicode) algorithm.
@@ -76,18 +65,6 @@
 /// This may indicate [syntax violations](https://url.spec.whatwg.org/#syntax-violation)
 /// but always returns a string for the mapped domain.
 pub fn domain_to_unicode(domain: &str) -> (String, Result<(), uts46::Errors>) {
-<<<<<<< HEAD
-    uts46::to_unicode(
-        domain,
-        uts46::Flags {
-            use_std3_ascii_rules: false,
-
-            // Unused:
-            transitional_processing: false,
-            verify_dns_length: false,
-        },
-    )
-=======
     let flags = uts46::Flags {
         use_std3_ascii_rules: false,
 
@@ -96,5 +73,4 @@
         verify_dns_length: false,
     };
     uts46::Config::from(flags).check_hyphens(false).to_unicode(domain)
->>>>>>> 8975bb98
 }