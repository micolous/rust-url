// Copyright 2013-2014 The rust-url developers.
//
// Licensed under the Apache License, Version 2.0 <LICENSE-APACHE or
// http://www.apache.org/licenses/LICENSE-2.0> or the MIT license
// <LICENSE-MIT or http://opensource.org/licenses/MIT>, at your
// option. This file may not be copied, modified, or distributed
// except according to those terms.

//! [*Unicode IDNA Compatibility Processing*
//! (Unicode Technical Standard #46)](http://www.unicode.org/reports/tr46/)

use self::Mapping::*;
use punycode;
use std::cmp::Ordering::{Equal, Greater, Less};
use unicode_bidi::{bidi_class, BidiClass};
use unicode_normalization::char::is_combining_mark;
use unicode_normalization::UnicodeNormalization;

include!("uts46_mapping_table.rs");

pub static PUNYCODE_PREFIX: &'static str = "xn--";

#[derive(Debug)]
struct StringTableSlice {
    // Store these as separate fields so the structure will have an
    // alignment of 1 and thus pack better into the Mapping enum, below.
    byte_start_lo: u8,
    byte_start_hi: u8,
    byte_len: u8,
}

fn decode_slice(slice: &StringTableSlice) -> &'static str {
    let lo = slice.byte_start_lo as usize;
    let hi = slice.byte_start_hi as usize;
    let start = (hi << 8) | lo;
    let len = slice.byte_len as usize;
    &STRING_TABLE[start..(start + len)]
}

#[repr(u8)]
#[derive(Debug)]
enum Mapping {
    Valid,
    Ignored,
    Mapped(StringTableSlice),
    Deviation(StringTableSlice),
    Disallowed,
    DisallowedStd3Valid,
    DisallowedStd3Mapped(StringTableSlice),
}

struct Range {
    from: char,
    to: char,
}

fn find_char(codepoint: char) -> &'static Mapping {
    let r = TABLE.binary_search_by(|ref range| {
        if codepoint > range.to {
            Less
        } else if codepoint < range.from {
            Greater
        } else {
            Equal
        }
    });
    r.ok()
        .map(|i| {
            const SINGLE_MARKER: u16 = 1 << 15;

            let x = INDEX_TABLE[i];
            let single = (x & SINGLE_MARKER) != 0;
            let offset = !SINGLE_MARKER & x;

            if single {
                &MAPPING_TABLE[offset as usize]
            } else {
                &MAPPING_TABLE[(offset + (codepoint as u16 - TABLE[i].from as u16)) as usize]
            }
        })
        .unwrap()
}

fn map_char(codepoint: char, flags: Flags, output: &mut String, errors: &mut Vec<Error>) {
    match *find_char(codepoint) {
        Mapping::Valid => output.push(codepoint),
        Mapping::Ignored => {}
        Mapping::Mapped(ref slice) => output.push_str(decode_slice(slice)),
        Mapping::Deviation(ref slice) => {
            if flags.transitional_processing {
                output.push_str(decode_slice(slice))
            } else {
                output.push(codepoint)
            }
        }
        Mapping::Disallowed => {
            errors.push(Error::DissallowedCharacter);
            output.push(codepoint);
        }
        Mapping::DisallowedStd3Valid => {
            if flags.use_std3_ascii_rules {
                errors.push(Error::DissallowedByStd3AsciiRules);
            }
            output.push(codepoint)
        }
        Mapping::DisallowedStd3Mapped(ref slice) => {
            if flags.use_std3_ascii_rules {
                errors.push(Error::DissallowedMappedInStd3);
            }
            output.push_str(decode_slice(slice))
        }
    }
}

// http://tools.ietf.org/html/rfc5893#section-2
fn passes_bidi(label: &str, is_bidi_domain: bool) -> bool {
    // Rule 0: Bidi Rules apply to Bidi Domain Names: a name with at least one RTL label.  A label
    // is RTL if it contains at least one character of bidi class R, AL or AN.
    if !is_bidi_domain {
        return true;
    }

    let mut chars = label.chars();
    let first_char_class = match chars.next() {
        Some(c) => bidi_class(c),
        None => return true, // empty string
    };

    match first_char_class {
        // LTR label
        BidiClass::L => {
            // Rule 5
            loop {
                match chars.next() {
                    Some(c) => {
                        if !matches!(
                            bidi_class(c),
                            BidiClass::L
                                | BidiClass::EN
                                | BidiClass::ES
                                | BidiClass::CS
                                | BidiClass::ET
                                | BidiClass::ON
                                | BidiClass::BN
                                | BidiClass::NSM
                        ) {
                            return false;
                        }
                    }
                    None => {
                        break;
                    }
                }
            }

            // Rule 6
            // must end in L or EN followed by 0 or more NSM
            let mut rev_chars = label.chars().rev();
            let mut last_non_nsm = rev_chars.next();
            loop {
                match last_non_nsm {
                    Some(c) if bidi_class(c) == BidiClass::NSM => {
                        last_non_nsm = rev_chars.next();
                        continue;
                    }
                    _ => {
                        break;
                    }
                }
            }
            match last_non_nsm {
                Some(c) if bidi_class(c) == BidiClass::L || bidi_class(c) == BidiClass::EN => {}
                Some(_) => {
                    return false;
                }
                _ => {}
            }
        }

        // RTL label
        BidiClass::R | BidiClass::AL => {
            let mut found_en = false;
            let mut found_an = false;

            // Rule 2
            loop {
                match chars.next() {
                    Some(c) => {
                        let char_class = bidi_class(c);

                        if char_class == BidiClass::EN {
                            found_en = true;
                        }
                        if char_class == BidiClass::AN {
                            found_an = true;
                        }

                        if !matches!(
                            char_class,
                            BidiClass::R
                                | BidiClass::AL
                                | BidiClass::AN
                                | BidiClass::EN
                                | BidiClass::ES
                                | BidiClass::CS
                                | BidiClass::ET
                                | BidiClass::ON
                                | BidiClass::BN
                                | BidiClass::NSM
                        ) {
                            return false;
                        }
                    }
                    None => {
                        break;
                    }
                }
            }
            // Rule 3
            let mut rev_chars = label.chars().rev();
            let mut last = rev_chars.next();
            loop {
                // must end in L or EN followed by 0 or more NSM
                match last {
                    Some(c) if bidi_class(c) == BidiClass::NSM => {
                        last = rev_chars.next();
                        continue;
                    }
                    _ => {
                        break;
                    }
                }
            }
            match last {
                Some(c)
                    if matches!(
                        bidi_class(c),
                        BidiClass::R | BidiClass::AL | BidiClass::EN | BidiClass::AN
                    ) => {}
                _ => {
                    return false;
                }
            }

            // Rule 4
            if found_an && found_en {
                return false;
            }
        }

        // Rule 1: Should start with L or R/AL
        _ => {
            return false;
        }
    }

    return true;
}

/// http://www.unicode.org/reports/tr46/#Validity_Criteria
fn validate_full(label: &str, is_bidi_domain: bool, config: Config, errors: &mut Vec<Error>) {
    // V1: Must be in NFC form.
    if label.nfc().ne(label.chars()) {
        errors.push(Error::ValidityCriteria);
    } else {
        validate(label, is_bidi_domain, config, errors);
    }
}

fn validate(label: &str, is_bidi_domain: bool, config: Config, errors: &mut Vec<Error>) {
    let first_char = label.chars().next();
    if first_char == None {
        // Empty string, pass
    }
    // V2: No U+002D HYPHEN-MINUS in both third and fourth positions.
    //
    // NOTE: Spec says that the label must not contain a HYPHEN-MINUS character in both the
    // third and fourth positions. But nobody follows this criteria. See the spec issue below:
    // https://github.com/whatwg/url/issues/53

    // V3: neither begin nor end with a U+002D HYPHEN-MINUS
    else if config.check_hyphens && (label.starts_with("-") || label.ends_with("-")) {
        errors.push(Error::ValidityCriteria);
    }
    // V4: not contain a U+002E FULL STOP
    //
    // Here, label can't contain '.' since the input is from .split('.')

    // V5: not begin with a GC=Mark
    else if is_combining_mark(first_char.unwrap()) {
        errors.push(Error::ValidityCriteria);
    }
    // V6: Check against Mapping Table
    else if label.chars().any(|c| match *find_char(c) {
        Mapping::Valid => false,
        Mapping::Deviation(_) => config.flags.transitional_processing,
        Mapping::DisallowedStd3Valid => config.flags.use_std3_ascii_rules,
        _ => true,
    }) {
        errors.push(Error::ValidityCriteria);
    }
    // V7: ContextJ rules
    //
    // TODO: Implement rules and add *CheckJoiners* flag.

    // V8: Bidi rules
    //
    // TODO: Add *CheckBidi* flag
    else if !passes_bidi(label, is_bidi_domain) {
        errors.push(Error::ValidityCriteria);
    }
}

/// http://www.unicode.org/reports/tr46/#Processing
fn processing(domain: &str, config: Config, errors: &mut Vec<Error>) -> String {
    let mut mapped = String::with_capacity(domain.len());
    for c in domain.chars() {
        map_char(c, config.flags, &mut mapped, errors)
    }
    let mut normalized = String::with_capacity(mapped.len());
    normalized.extend(mapped.nfc());

    // Find out if it's a Bidi Domain Name
    //
    // First, check for literal bidi chars
    let mut is_bidi_domain = domain
        .chars()
        .any(|c| matches!(bidi_class(c), BidiClass::R | BidiClass::AL | BidiClass::AN));
    if !is_bidi_domain {
        // Then check for punycode-encoded bidi chars
        for label in normalized.split('.') {
            if label.starts_with(PUNYCODE_PREFIX) {
                match punycode::decode_to_string(&label[PUNYCODE_PREFIX.len()..]) {
                    Some(decoded_label) => {
                        if decoded_label.chars().any(|c| {
                            matches!(bidi_class(c), BidiClass::R | BidiClass::AL | BidiClass::AN)
                        }) {
                            is_bidi_domain = true;
                        }
                    }
                    None => {
                        is_bidi_domain = true;
                    }
                }
            }
        }
    }

    let mut validated = String::new();
    let mut first = true;
    for label in normalized.split('.') {
        if !first {
            validated.push('.');
        }
        first = false;
        if label.starts_with(PUNYCODE_PREFIX) {
            match punycode::decode_to_string(&label[PUNYCODE_PREFIX.len()..]) {
                Some(decoded_label) => {
<<<<<<< HEAD
                    let flags = Flags {
                        transitional_processing: false,
                        ..flags
                    };
                    validate_full(&decoded_label, is_bidi_domain, flags, errors);
=======
                    let config = config.transitional_processing(false);
                    validate_full(&decoded_label, is_bidi_domain, config, errors);
>>>>>>> 8975bb98
                    validated.push_str(&decoded_label)
                }
                None => errors.push(Error::PunycodeError),
            }
        } else {
            // `normalized` is already `NFC` so we can skip that check
            validate(label, is_bidi_domain, config, errors);
            validated.push_str(label)
        }
    }
    validated
}

#[derive(Clone, Copy)]
pub struct Config {
    flags: Flags,
    check_hyphens: bool,
}

impl From<Flags> for Config {
    #[inline]
    fn from(flags: Flags) -> Self {
        Self { flags, check_hyphens: true }
    }
}

impl Config {
    #[inline]
    pub fn use_std3_ascii_rules(mut self, value: bool) -> Self {
        self.flags.use_std3_ascii_rules = value;
        self
    }

    #[inline]
    pub fn transitional_processing(mut self, value: bool) -> Self {
        self.flags.transitional_processing = value;
        self
    }

    #[inline]
    pub fn verify_dns_length(mut self, value: bool) -> Self {
        self.flags.verify_dns_length = value;
        self
    }

    #[inline]
    pub fn check_hyphens(mut self, value: bool) -> Self {
        self.check_hyphens = value;
        self
    }

    /// http://www.unicode.org/reports/tr46/#ToASCII
    pub fn to_ascii(self, domain: &str) -> Result<String, Errors> {
        let mut errors = Vec::new();
        let mut result = String::new();
        let mut first = true;
        for label in processing(domain, self, &mut errors).split('.') {
            if !first {
                result.push('.');
            }
            first = false;
            if label.is_ascii() {
                result.push_str(label);
            } else {
                match punycode::encode_str(label) {
                    Some(x) => {
                        result.push_str(PUNYCODE_PREFIX);
                        result.push_str(&x);
                    },
                    None => errors.push(Error::PunycodeError)
                }
            }
        }

        if self.flags.verify_dns_length {
            let domain = if result.ends_with(".") { &result[..result.len()-1] } else { &*result };
            if domain.len() < 1 || domain.split('.').any(|label| label.len() < 1) {
                errors.push(Error::TooShortForDns)
            }
            if domain.len() > 253 || domain.split('.').any(|label| label.len() > 63) {
                errors.push(Error::TooLongForDns)
            }
        }
        if errors.is_empty() {
            Ok(result)
        } else {
            Err(Errors(errors))
        }
    }

    /// http://www.unicode.org/reports/tr46/#ToUnicode
    pub fn to_unicode(self, domain: &str) -> (String, Result<(), Errors>) {
        let mut errors = Vec::new();
        let domain = processing(domain, self, &mut errors);
        let errors = if errors.is_empty() {
            Ok(())
        } else {
            Err(Errors(errors))
        };
        (domain, errors)
    }

}

#[derive(Copy, Clone)]
pub struct Flags {
    pub use_std3_ascii_rules: bool,
    pub transitional_processing: bool,
    pub verify_dns_length: bool,
}

#[derive(PartialEq, Eq, Clone, Copy, Debug)]
enum Error {
    PunycodeError,
    ValidityCriteria,
    DissallowedByStd3AsciiRules,
    DissallowedMappedInStd3,
    DissallowedCharacter,
    TooLongForDns,
    TooShortForDns,
}

/// Errors recorded during UTS #46 processing.
///
/// This is opaque for now, only indicating the presence of at least one error.
/// More details may be exposed in the future.
#[derive(Debug)]
pub struct Errors(Vec<Error>);

/// http://www.unicode.org/reports/tr46/#ToASCII
pub fn to_ascii(domain: &str, flags: Flags) -> Result<String, Errors> {
<<<<<<< HEAD
    let mut errors = Vec::new();
    let mut result = String::new();
    let mut first = true;
    for label in processing(domain, flags, &mut errors).split('.') {
        if !first {
            result.push('.');
        }
        first = false;
        if label.is_ascii() {
            result.push_str(label);
        } else {
            match punycode::encode_str(label) {
                Some(x) => {
                    result.push_str(PUNYCODE_PREFIX);
                    result.push_str(&x);
                }
                None => errors.push(Error::PunycodeError),
            }
        }
    }

    if flags.verify_dns_length {
        let domain = if result.ends_with(".") {
            &result[..result.len() - 1]
        } else {
            &*result
        };
        if domain.len() < 1 || domain.split('.').any(|label| label.len() < 1) {
            errors.push(Error::TooShortForDns)
        }
        if domain.len() > 253 || domain.split('.').any(|label| label.len() > 63) {
            errors.push(Error::TooLongForDns)
        }
    }
    if errors.is_empty() {
        Ok(result)
    } else {
        Err(Errors(errors))
    }
=======
    Config::from(flags).to_ascii(domain)
>>>>>>> 8975bb98
}

/// http://www.unicode.org/reports/tr46/#ToUnicode
///
/// Only `use_std3_ascii_rules` is used in `flags`.
pub fn to_unicode(domain: &str, mut flags: Flags) -> (String, Result<(), Errors>) {
    flags.transitional_processing = false;
    Config::from(flags).to_unicode(domain)
}<|MERGE_RESOLUTION|>--- conflicted
+++ resolved
@@ -356,16 +356,8 @@
         if label.starts_with(PUNYCODE_PREFIX) {
             match punycode::decode_to_string(&label[PUNYCODE_PREFIX.len()..]) {
                 Some(decoded_label) => {
-<<<<<<< HEAD
-                    let flags = Flags {
-                        transitional_processing: false,
-                        ..flags
-                    };
-                    validate_full(&decoded_label, is_bidi_domain, flags, errors);
-=======
                     let config = config.transitional_processing(false);
                     validate_full(&decoded_label, is_bidi_domain, config, errors);
->>>>>>> 8975bb98
                     validated.push_str(&decoded_label)
                 }
                 None => errors.push(Error::PunycodeError),
@@ -472,9 +464,9 @@
 
 #[derive(Copy, Clone)]
 pub struct Flags {
-    pub use_std3_ascii_rules: bool,
-    pub transitional_processing: bool,
-    pub verify_dns_length: bool,
+   pub use_std3_ascii_rules: bool,
+   pub transitional_processing: bool,
+   pub verify_dns_length: bool,
 }
 
 #[derive(PartialEq, Eq, Clone, Copy, Debug)]
@@ -497,49 +489,7 @@
 
 /// http://www.unicode.org/reports/tr46/#ToASCII
 pub fn to_ascii(domain: &str, flags: Flags) -> Result<String, Errors> {
-<<<<<<< HEAD
-    let mut errors = Vec::new();
-    let mut result = String::new();
-    let mut first = true;
-    for label in processing(domain, flags, &mut errors).split('.') {
-        if !first {
-            result.push('.');
-        }
-        first = false;
-        if label.is_ascii() {
-            result.push_str(label);
-        } else {
-            match punycode::encode_str(label) {
-                Some(x) => {
-                    result.push_str(PUNYCODE_PREFIX);
-                    result.push_str(&x);
-                }
-                None => errors.push(Error::PunycodeError),
-            }
-        }
-    }
-
-    if flags.verify_dns_length {
-        let domain = if result.ends_with(".") {
-            &result[..result.len() - 1]
-        } else {
-            &*result
-        };
-        if domain.len() < 1 || domain.split('.').any(|label| label.len() < 1) {
-            errors.push(Error::TooShortForDns)
-        }
-        if domain.len() > 253 || domain.split('.').any(|label| label.len() > 63) {
-            errors.push(Error::TooLongForDns)
-        }
-    }
-    if errors.is_empty() {
-        Ok(result)
-    } else {
-        Err(Errors(errors))
-    }
-=======
     Config::from(flags).to_ascii(domain)
->>>>>>> 8975bb98
 }
 
 /// http://www.unicode.org/reports/tr46/#ToUnicode
